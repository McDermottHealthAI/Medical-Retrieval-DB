--- conflicted
+++ resolved
@@ -83,17 +83,8 @@
             >>> chunk_ids == [0, 0, 1, 1, 2]
             True
         """
-<<<<<<< HEAD
-        dataset = dataset.map(
-            self._chunk_and_embed_batch, batched=True, batch_size=batch_size
-        )
-        dataset_with_embeddings = dataset.map(
-            self._embed_batch, batched=True, batch_size=batch_size
-        )
-=======
         dataset = dataset.map(self._chunk_batch, batched=True, batch_size=batch_size)
         dataset_with_embeddings = dataset.map(self._embed_batch, batched=True, batch_size=batch_size)
->>>>>>> 0439b8fe
         if build_faiss_index:
             dataset_with_embeddings.set_format(type="numpy", columns=["embeddings"], output_all_columns=True)
             dataset_with_embeddings.add_faiss_index("embeddings")
@@ -101,24 +92,14 @@
 
     def _embed_batch(self, batch: dict[str, list[str]]) -> dict:
         """Embed a batch of documents.
-<<<<<<< HEAD
-        
-=======
-
->>>>>>> 0439b8fe
         Args:
             batch: Dictionary containing "document_id" and "content" lists for a batch of documents
         """
         embeddings = self.model.encode(batch["content"])
         return {"embeddings": embeddings}
 
-<<<<<<< HEAD
-    def _chunk_and_embed_batch(self, batch: dict[str, list[str]]) -> dict:
-        """Chunk and embed a batch of documents.
-=======
     def _chunk_batch(self, batch: dict[str, list[str]]) -> dict:
         """Chunk a batch of documents.
->>>>>>> 0439b8fe
 
         This private method processes a batch of documents by:
         1. Splitting each document into chunks using the token-based text splitter
